--- conflicted
+++ resolved
@@ -1,10 +1,7 @@
 [tool.poetry]
 name = "arrow_pd_parser"
-<<<<<<< HEAD
 version = "2.1.0"
-=======
-version = "2.0.1"
->>>>>>> 0cbe8eb1
+
 description = "MoJ arrow-pd-parser"
 authors = ["Karik Isichei <karik.isichei@digital.justice.gov.uk>",
            "Alec Johnson <alec.johnson@digital.justice.gov.uk>",

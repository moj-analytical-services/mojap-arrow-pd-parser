[tool.poetry]
name = "arrow_pd_parser"
<<<<<<< HEAD
version = "0.4.0"
=======
version = "0.3.0"
>>>>>>> 3edb47fa
description = "MoJ arrow-pd-parser"
authors = ["Karik Isichei <karik.isichei@digital.justice.gov.uk>",
           "Alec Johnson <alec.johnson@digital.justice.gov.uk>",
           "Kimberley Brett <kimberley.brett@digital.justice.gov.uk>",
           "Thomas Hirsch <thomas.hirsch@digital.justice.gov.uk>",
           "Jacob Browning <jacob.browning@digital.justice.gov.uk>",
           "Jacob Hamblin-Pyke <jacob.hamblin-pyke@digital.justice.gov.uk>",
           "Anthony Cody <anthony.cody@digital.justice.gov.uk>",
           "George Kelly <george.kelly@digital.justice.gov.uk>",
           "Stephen Bias <stephen.bias@digital.justice.gov.uk>",
           ]

readme = "README.md"
repository = "https://github.com/moj-analytical-services/mojap-arrow-pd-parser"
homepage = "https://github.com/moj-analytical-services/mojap-arrow-pd-parser"

[tool.poetry.dependencies]
python = ">=3.7.1,<=3.9"
pandas = "^1.2"
pyarrow = ">=2.0.0,<4.0.0"
mojap-metadata = {version = "^1.1.1", extras = ["arrow"]}

[tool.poetry.dev-dependencies]
pytest = "^6.1"
flake8 = "^3.8.4"

[build-system]
requires = ["poetry>=0.12"]
build-backend = "poetry.masonry.api"<|MERGE_RESOLUTION|>--- conflicted
+++ resolved
@@ -1,10 +1,7 @@
 [tool.poetry]
 name = "arrow_pd_parser"
-<<<<<<< HEAD
+
 version = "0.4.0"
-=======
-version = "0.3.0"
->>>>>>> 3edb47fa
 description = "MoJ arrow-pd-parser"
 authors = ["Karik Isichei <karik.isichei@digital.justice.gov.uk>",
            "Alec Johnson <alec.johnson@digital.justice.gov.uk>",

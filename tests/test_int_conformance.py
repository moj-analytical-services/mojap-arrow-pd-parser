import pytest
import pyarrow as pa

from arrow_pd_parser.parse import pa_read_csv_to_pandas


@pytest.mark.parametrize(
    "in_type,pd_old_type,pd_new_type",
    [
        ("int8", "float64", "Int64"),
        ("int16", "float64", "Int64"),
        ("int32", "float64", "Int64"),
        ("int64", "float64", "Int64"),
        ("uint8", "float64", "Int64"),
        ("uint16", "float64", "Int64"),
        ("uint32", "float64", "Int64"),
        ("uint64", "float64", "Int64"),
    ],
)
def test_int(in_type, pd_old_type, pd_new_type):
    test_col_types = {"int_col": getattr(pa, in_type)()}
    df_old = pa_read_csv_to_pandas(
<<<<<<< HEAD
        "tests/data/all_types.csv", test_col_types, new_int_type=False
=======
        "tests/data/int_type.csv", test_col_types, pd_integer=False
>>>>>>> 92859a0a
    )
    assert str(df_old.my_int.dtype) == pd_old_type

    df_new = pa_read_csv_to_pandas(
<<<<<<< HEAD
        "tests/data/all_types.csv", test_col_types, new_int_type=True
=======
        "tests/data/int_type.csv", test_col_types, pd_integer=True
>>>>>>> 92859a0a
    )
    assert str(df_new.my_int.dtype) == pd_new_type<|MERGE_RESOLUTION|>--- conflicted
+++ resolved
@@ -20,19 +20,11 @@
 def test_int(in_type, pd_old_type, pd_new_type):
     test_col_types = {"int_col": getattr(pa, in_type)()}
     df_old = pa_read_csv_to_pandas(
-<<<<<<< HEAD
-        "tests/data/all_types.csv", test_col_types, new_int_type=False
-=======
         "tests/data/int_type.csv", test_col_types, pd_integer=False
->>>>>>> 92859a0a
     )
     assert str(df_old.my_int.dtype) == pd_old_type
 
     df_new = pa_read_csv_to_pandas(
-<<<<<<< HEAD
-        "tests/data/all_types.csv", test_col_types, new_int_type=True
-=======
         "tests/data/int_type.csv", test_col_types, pd_integer=True
->>>>>>> 92859a0a
     )
     assert str(df_new.my_int.dtype) == pd_new_type
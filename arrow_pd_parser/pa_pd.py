import numpy as np
import pyarrow as pa
import pandas as pd


def generate_type_mapper(
    pd_boolean, pd_integer, pd_string, pd_date_type, pd_timestamp_type
):
    tm = {}
    if pd_boolean:
        bool_map = {pa.bool_(): "boolean"}
        tm = {**tm, **bool_map}
    if pd_string:
        string_map = {pa.string(): pd.StringDtype()}
        tm = {**tm, **string_map}

    if pd_integer:
        int_map = {
            pa.int8(): pd.Int64Dtype(),
            pa.int16(): pd.Int64Dtype(),
            pa.int32(): pd.Int64Dtype(),
            pa.int64(): pd.Int64Dtype(),
            pa.uint8(): pd.Int64Dtype(),
            pa.uint16(): pd.Int64Dtype(),
            pa.uint32(): pd.Int64Dtype(),
            pa.uint64(): pd.Int64Dtype(),
        }
        tm = {**tm, **int_map}
    else:
        # No brackets for either keys or values in this dictionary
        # This lets types_mapper understand the numpy data type
        int_map = {
            pa.int8: np.float64,
            pa.int16: np.float64,
            pa.int32: np.float64,
            pa.int64: np.float64,
            pa.uint8: np.float64,
            pa.uint16: np.float64,
            pa.uint32: np.float64,
            pa.uint64: np.float64,
        }
        tm = {**tm, **int_map}

    if pd_date_type == "pd_period":
        date_map = {pa.date64: pd.PeriodDtype("ms")}
        tm = {**tm, **date_map}

    if pd_timestamp_type == "pd_period":
        datetime_map = {
            pa.timestamp("s"): pd.PeriodDtype("s"),
            pa.timestamp("ms"): pd.PeriodDtype("ms"),
            pa.timestamp("us"): pd.PeriodDtype("us"),
            pa.timestamp("ns"): pd.PeriodDtype("ns"),
        }
        tm = {**tm, **datetime_map}
    if tm:
        return tm.get
    else:
        return None


def arrow_to_pandas(
    arrow_table,
    pd_boolean=True,
    pd_integer=True,
    pd_string=True,
    pd_date_type: str = "datetime_object",
    pd_timestamp_type: str = "datetime_object",
):
    """Converts arrow table to stricter pandas datatypes based on options.

    Args:
        arrow_table (pa.Table): An arrow table

        pd_boolean (bool, optional): converts bools to the new pandas BooleanDtype.
        Otherwise will convert to bool (if not nullable) and object of (True, False, None) if nulls exist. Defaults to True.
        
        pd_integer (bool, optional): [description]. Defaults to True.
        
        pd_string (bool, optional): [description]. Defaults to True.

        pd_date_type (str, optional): Can be either datetime_object, pd_timestamp or pd_period. Defaults to datetime_object.
        pd_timestamp_type (str, optional): Can be either datetime_object, pd_timestamp or pd_period. Defaults to datetime_object.
    Returns:
        Pandas dataframe with mapped types
    """
<<<<<<< HEAD

    tm = generate_type_mapper(
        pd_boolean, pd_integer, pd_string, pd_date_type, pd_timestamp_type
    )

    timestamp_as_object = pd_timestamp_type == "datetime_object"
    date_as_object = pd_date_type == "datetime_object"

    df = arrow_table.to_pandas(
        types_mapper=tm,
        date_as_object=date_as_object,
        timestamp_as_object=timestamp_as_object,
    )
    return df
=======
    tm = generate_type_mapper(pd_boolean, pd_integer, pd_string)
    return arrow_table.to_pandas(types_mapper=tm, date_as_object=True)
>>>>>>> 92859a0a
<|MERGE_RESOLUTION|>--- conflicted
+++ resolved
@@ -83,8 +83,6 @@
         pd_timestamp_type (str, optional): Can be either datetime_object, pd_timestamp or pd_period. Defaults to datetime_object.
     Returns:
         Pandas dataframe with mapped types
-    """
-<<<<<<< HEAD
 
     tm = generate_type_mapper(
         pd_boolean, pd_integer, pd_string, pd_date_type, pd_timestamp_type
@@ -98,8 +96,4 @@
         date_as_object=date_as_object,
         timestamp_as_object=timestamp_as_object,
     )
-    return df
-=======
-    tm = generate_type_mapper(pd_boolean, pd_integer, pd_string)
-    return arrow_table.to_pandas(types_mapper=tm, date_as_object=True)
->>>>>>> 92859a0a
+    return df
--- conflicted
+++ resolved
@@ -87,7 +87,6 @@
     Returns:
         Pandas dataframe with mapped types
     """
-<<<<<<< HEAD
 
     cant_convert_cols = []
     if pd_date_type == "pd_period":
@@ -105,8 +104,6 @@
             warnings.warn(warn_msg)
             pd_date_type = "datetime_object"
 
-=======
->>>>>>> a9980f4f
     tm = generate_type_mapper(
         pd_boolean, pd_integer, pd_string, pd_date_type, pd_timestamp_type
     )

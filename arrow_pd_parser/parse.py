--- conflicted
+++ resolved
@@ -16,7 +16,6 @@
     """Read a csv file into an Arrow table.
 
     Args:
-<<<<<<< HEAD
         input_file (Union[IO, str]): the CSV you want to read. string, path or
             file-like object.
         schema (pyarrow.Schema): pyarrow Schema with the expected columns wanted.
@@ -25,23 +24,12 @@
             csv.ConvertOptions. Will raise an error if dict has a 'column_types' and
             and schema is provided. This is because the schema will be used as the
             column_types of csv.ConvertOptions.
-=======
-        csv_path (str): the file path for the .CSV file you want to read.
-        test_col_types (dict): dictionary mapping column names to Arrow data types
-        convert_options (dict, optional): dictionary of arguments for pyarrow
-            csv.ConvertOptions. Includes options for which columns to include
-            and leave out. Defaults to None.
->>>>>>> a3d60a1f
         parse_options (dict, optional): dictionary of arguments for pyarrow
             csv.ParseOptions. Includes delimiters, quote characters and escape
             characters.
         read_options (dict, optional): dictionary of arguments for
             pyarrow csv.ReadOptions. Includes options for file encoding
-<<<<<<< HEAD
             and skipping rows.
-=======
-            and skipping rows. Defaults to None.
->>>>>>> a3d60a1f
 
     Returns:
         pyarrow.Table: the csv file in pyarrow format.
@@ -74,8 +62,6 @@
     return pa_csv_table
 
 
-<<<<<<< HEAD
-=======
 def pa_read_json(json_path, parse_options=None, read_options=None):
     """Read a jsonlines file into an Arrow table.
 
@@ -103,7 +89,6 @@
     return pa_json_table
 
 
->>>>>>> a3d60a1f
 def pa_read_csv_to_pandas(
     input_file: Union[IO, str],
     schema: pa.Schema = None,
@@ -128,7 +113,6 @@
         pd_integer: if True, converts integers to Pandas int64 format.
             If False, uses float64. Defaults to True.
         pd_string: Defaults to True.
-<<<<<<< HEAD
         pd_date_type (str, optional): specifies the date type. Can be one of: "datetime_object",
             "pd_timestamp" or "pd_period".
         pd_timestamp_type (str, optional): specifies the datetime type. Can be one of: "datetime_object",
@@ -137,13 +121,6 @@
             csv.ConvertOptions. Will raise an error if dict has a 'column_types' and
             and schema is provided. This is because the schema will be used as the
             column_types of csv.ConvertOptions.
-=======
-        pd_date_type: specifies the date type. Defaults to "datetime_object".
-        pd_timestamp_type: specifies the timestamp type. Defaults to "datetime_object".
-        convert_options (dict, optional): dictionary of arguments for pyarrow
-            csv.ConvertOptions. Includes options for which columns to include
-            and leave out. Defaults to None.
->>>>>>> a3d60a1f
         parse_options (dict, optional): dictionary of arguments for pyarrow
             csv.ParseOptions. Includes delimiters, quote characters and escape
             characters. Defaults to None.
@@ -251,11 +228,7 @@
             json.ReadOptions.
 
     Returns:
-<<<<<<< HEAD
         Pandas DataFrame: the jsonl data as a dataframe, with the specified data types
-=======
-        Pandas DataFrame: the csv data as a dataframe, with the specified data types.
->>>>>>> a3d60a1f
     """
     arrow_table = pa_read_json(input_file, schema, parse_options, read_options)
     df = arrow_to_pandas(
